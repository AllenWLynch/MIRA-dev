from functools import partial
from itertools import count
from operator import ge, mod
from scipy.stats.stats import mode
import torch
import pyro
import pyro.distributions as dist
from pyro.infer.autoguide import AutoDelta
from pyro.infer import SVI, TraceMeanField_ELBO, Trace_ELBO, Predictive
from pyro.infer.autoguide.initialization import init_to_mean, init_to_value
from pyro import poutine
import numpy as np
import torch.distributions.constraints as constraints
import logging
from math import ceil
import time
from pyro.contrib.autoname import scope
from sklearn.base import BaseEstimator
from mira.topic_model.base import EarlyStopping
#from kladiv2.core.adata_interface import *
import warnings
from mira.rp_model.optim import LBFGS as stochastic_LBFGS
import torch.nn.functional as F
import gc
import argparse
from scipy.stats import nbinom
from scipy.sparse import isspmatrix
from mira.adata_interface.rp_model import wraps_rp_func, add_isd_results
from mira.adata_interface.core import add_layer
from collections.abc import Sequence
import h5py as h5
import tqdm
import os
import glob

logger = logging.getLogger(__name__)

class SaveCallback:

    def __init__(self, prefix):
        self.prefix = prefix

    def __call__(self, model):
        if model.was_fit:
            model.save(self.prefix)

def mean_default_init_to_value(
    site = None,
    values = {},
    *,
    fallback = init_to_mean,
):
    if site is None:
        return partial(mean_default_init_to_value, values=values, fallback=fallback)

    if site["name"] in values:
        return values[site["name"]]
    if fallback is not None:
        return fallback(site)
    raise ValueError(f"No init strategy specified for site {repr(site['name'])}")


class BaseModel:

    @classmethod
    def load_dir(cls,counts_layer = None,*,expr_model, accessibility_model, prefix):

        paths = glob.glob(prefix + cls.prefix + '*.pth')

        if len(paths) == 0:
            if len(glob.glob(prefix + cls.old_prefix + '*.pth')) > 0:
                logger.error('''
    Cannot load models, but found a models using older file conventions. 
    Please use "mira.rp.{}Model.convert_models(<prefix>) to convert old 
    models to the new format.
                '''.format(cls.prefix))

            raise ValueError('No models found at {}'.format(str(prefix)))

        genes = [os.path.basename(x.split('_')[-1].split('.')[0]) 
                for x in paths]

        model = cls(expr_model = expr_model, accessibility_model = accessibility_model,
                counts_layer = counts_layer, genes = genes).load(prefix)

        return model

    @classmethod
    def convert_models(cls, prefix):

        paths = glob.glob(prefix + cls.old_prefix + '*.pth')

        if len(paths) == 0:
            raise ValueError('No models found at {}'.format(str(prefix)))

        for path in tqdm.tqdm(paths, desc = 'Reformatting models'):
            old_model = torch.load(path)
            old_model['guide'] = {
                old_key.replace(cls.old_prefix, cls.prefix).replace('logdistance','distance') : v
                for old_key,v in old_model['guide'].items()
            }

            gene = os.path.basename(path).split('_')[-1].split('.')[0]

            torch.save(old_model, 
                os.path.join(prefix, 
                '{}{}.pth'.format(cls.prefix, gene))
            )

            
    @classmethod
    def _make(cls, expr_model, accessibility_model, counts_layer, models, learning_rate, use_NITE_features):
        self = BaseModel.__new__(cls)
        self.expr_model = expr_model
        self.accessibility_model = accessibility_model
        self.learning_rate = learning_rate
        self.use_NITE_features = use_NITE_features
        self.counts_layer = counts_layer
        self.models = models

        return self


    def __init__(self,*,
        expr_model, 
        accessibility_model, 
        genes,
        learning_rate = 1,
        counts_layer = None,
        initialization_model = None):

        self.expr_model = expr_model
        self.accessibility_model = accessibility_model
        self.learning_rate = learning_rate
        self.counts_layer = counts_layer

        self.models = []
        for gene in genes:

            init_params = None
            try:
                init_params = initialization_model.get_model(gene).posterior_map
            except (IndexError, AttributeError):
                pass

            self.models.append(
                GeneModel(
                    gene = gene, 
                    learning_rate = learning_rate, 
                    use_NITE_features = self.use_NITE_features,
                    init_params= init_params
                )
            )

    def subset(self, genes):
        assert(isinstance(genes, (list, np.ndarray)))
        for gene in genes:
            if not gene in self.genes:
                raise ValueError('Gene {} is not in RP model'.format(str(gene)))        

        return self._make(
            expr_model = self.expr_model,
            accessibility_model = self.accessibility_model, counts_layer=self.counts_layer, 
            learning_rate = self.learning_rate, use_NITE_features = self.use_NITE_features,
            models = [model for model in self.models if model.gene in genes]
        )

    def join(self, rp_model):

        assert(isinstance(rp_model, BaseModel))
        assert(rp_model.use_NITE_features == self.use_NITE_features), 'Cannot join LITE model with NITE model'

        add_models = np.setdiff1d(rp_model.genes, self.genes)

        for add_gene in add_models:
            self.models.append(
                rp_model.get_model(add_gene)
            )
        
        return self

    @property
    def genes(self):
        return np.array([model.gene for model in self.models])

    @property
    def features(self):
        return self.genes

    @property
    def model_type(self):
        if self.use_NITE_features:
            return 'NITE'
        else:
            return 'LITE'

    def _get_masks(self, tss_distance):
        promoter_mask = np.abs(tss_distance) <= 1500
        upstream_mask = np.logical_and(tss_distance < 0, ~promoter_mask)
        downstream_mask = np.logical_and(tss_distance > 0, ~promoter_mask)

        return promoter_mask, upstream_mask, downstream_mask


    def _get_region_weights(self, NITE_features, softmax_denom, idx):
        
        model = self.accessibility_model

        def bn(x):
            return (x - model._get_bn_mean()[idx])/np.sqrt(model._get_bn_var()[idx] + model.decoder.bn.eps)

        rate = model._get_gamma()[idx] * bn(NITE_features.dot(model._get_beta()[:, idx])) + model._get_bias()[idx]
        region_probabilities = np.exp(rate)/softmax_denom[:, np.newaxis]
        return region_probabilities

    
    def _get_features_for_model(self,*, gene_expr, read_depth, expr_softmax_denom, NITE_features, atac_softmax_denom, 
        upstream_idx, downstream_idx, promoter_idx, upstream_distances, downstream_distances, include_factor_data = False):

        features = dict(
            gene_expr = gene_expr,
            read_depth = read_depth,
            softmax_denom = expr_softmax_denom,
            NITE_features = NITE_features,
            upstream_distances = upstream_distances,
            downstream_distances = downstream_distances,
        )
        
        if include_factor_data:
            features.update(dict(
                promoter_idx = promoter_idx,
                upstream_idx = upstream_idx,
                downstream_idx = downstream_idx
            ))

        for k, idx in zip(['upstream_weights', 'downstream_weights', 'promoter_weights'],
                    [upstream_idx, downstream_idx, promoter_idx]):

            features[k] = self._get_region_weights(NITE_features, atac_softmax_denom, idx) * 1e4
        return features


    def save(self, prefix):
        for model in self.models:
            model.save(prefix)


    def get_model(self, gene):
        try:
            return self.models[np.argwhere(self.genes == gene)[0,0]]
        except IndexError:
            raise IndexError('Model for gene {} does not exist'.format(gene))


    def load(self, prefix):

        genes = self.genes
        self.models = []
        for gene in genes:
            try:
                model = GeneModel(gene = gene, use_NITE_features = self.use_NITE_features)
                model.load(prefix)
                self.models.append(model)
            except FileNotFoundError:
                old_filename = prefix + self.old_prefix + gene + '.pth'
                print(old_filename)
                if os.path.isfile(old_filename):
                    logger.warn('''
    Cannot load {} model, but found a model using older file conventions: {}. 
    Please use "mira.rp.{}_Model.convert_models(<prefix>) to convert old 
    models to the new format.
                    '''.format(
                        gene, old_filename, self.model_type
                    ))
                else:
                    logger.warn('Cannot load {} model. File not found.'.format(gene))

        if len(self.models) == 0:
            raise ValueError('No models loaded.')

        return self

    def subset_fit_models(self, was_fit):
        self.models = [model for fit, model in zip(was_fit, self.models) if fit]
        return self

    @wraps_rp_func(lambda self, expr_adata, atac_data, output, **kwargs : self.subset_fit_models(output), bar_desc = 'Fitting models')
    def fit(self, model, features, callback = None):
        try:
            model.fit(features)
        except ValueError:
            logger.warn('{} model failed to fit.'.format(model.gene))
            pass

        if not callback is None:
            callback(model)

        return model.was_fit

    @wraps_rp_func(lambda self, expr_adata, atac_data, output, **kwargs: np.array(output).sum(), bar_desc = 'Scoring')
    def score(self, model, features):
        return model.score(features)

    @wraps_rp_func(lambda self, expr_adata, atac_data, output, **kwargs: \
        add_layer(expr_adata, (self.features, np.hstack(output)), add_layer = self.model_type + '_prediction', sparse = True),
        bar_desc = 'Predicting expression')
    def predict(self, model, features):
        return model.predict(features)

    @wraps_rp_func(lambda self, expr_adata, atac_data, output, **kwargs: \
        add_layer(expr_adata, (self.features, np.hstack(output)), add_layer = self.model_type + '_logp', sparse = True),
        bar_desc = 'Getting logp(Data)')
    def get_logp(self, model, features):
        return model.get_logp(features)

    '''@wraps_rp_func(lambda self, expr_adata, atac_data, output, **kwargs: \
        add_layer(expr_adata, (self.features, np.hstack(output)), add_layer = self.model_type + '_samples', sparse = True)
    )
    def _sample_posterior(self, model, features, site = 'prediction'):
        return model.to_numpy(model.get_posterior_sample(features, site))[:, np.newaxis]'''

    @wraps_rp_func(lambda self, expr_adata, atac_adata, output, **kwargs : output, bar_desc = 'Formatting features')
    def get_features(self, model, features):
        return features

    @wraps_rp_func(lambda self, expr_adata, atac_adata, output, **kwargs : output, 
        bar_desc = 'Formatting features', include_factor_data = True)
    def get_isd_features(self, model, features,*,hits_matrix, metadata):
        return features

    @wraps_rp_func(add_isd_results, 
        bar_desc = 'Predicting TF influence', include_factor_data = True)
    def probabilistic_isd(self, model, features, n_samples = 1500, checkpoint = None,
        *,hits_matrix, metadata):

        already_calculated = False
        if not checkpoint is None:
            if not os.path.isfile(checkpoint):
                h5.File(checkpoint, 'w').close()

            with h5.File(checkpoint, 'r') as h:
                try:
                    h[model.gene]
                    already_calculated = True
                except KeyError:
                    pass

        if checkpoint is None or not already_calculated:
            result = model.probabilistic_isd(features, hits_matrix, n_samples = n_samples)

            if not checkpoint is None:
                with h5.File(checkpoint, 'a') as h:
                    g = h.create_group(model.gene)
                    g.create_dataset('samples_mask', data = result[1])
                    g.create_dataset('isd', data = result[0])

            return result
        else:
            with h5.File(checkpoint, 'r') as h:
                g = h[model.gene]
                result = g['isd'][...], g['samples_mask'][...]

            return result


class LITE_Model(BaseModel):

    use_NITE_features = False
    prefix = 'LITE_'
    old_prefix = 'cis_'

    def __init__(self,*, expr_model, accessibility_model, genes, learning_rate = 1, 
        counts_layer = None, initialization_model = None):
        super().__init__(
            expr_model = expr_model, 
            accessibility_model = accessibility_model, 
            genes = genes,
            learning_rate = learning_rate,
            initialization_model = initialization_model,
            counts_layer=counts_layer,
        )

<<<<<<< HEAD
=======
    @property
    def prefix(self):
        return 'LITE_'

>>>>>>> fc8f0e80
class NITE_Model(BaseModel):

    use_NITE_features = True
    prefix = 'NITE_'
    old_prefix = 'trans_'

    def __init__(self,*, expr_model, accessibility_model, genes, learning_rate = 1, 
        counts_layer = None, initialization_model = None):
        super().__init__(
            expr_model = expr_model, 
            accessibility_model = accessibility_model, 
            genes = genes,
            learning_rate = learning_rate,
            initialization_model = initialization_model,
            counts_layer=counts_layer,
        )
        


class GeneModel:

    def __init__(self,*,
        gene, 
        learning_rate = 1.,
        use_NITE_features = False,
        init_params = None
    ):
        self.gene = gene
        self.learning_rate = learning_rate
        self.use_NITE_features = use_NITE_features
        self.was_fit = False
        self.init_params = init_params

    def _get_weights(self, loading = False):
        pyro.clear_param_store()
        self.bn = torch.nn.BatchNorm1d(1, momentum = 1.0, affine = False)

        if self.init_params is None:
            if self.use_NITE_features and not loading:
                logger.warn('\nTraining NITE regulation model for {} without providing pre-trained LITE models may cause divergence in statistical testing.'\
                    .format(self.gene))

            self.guide = AutoDelta(self.model, init_loc_fn = init_to_mean)
        else:
            self.seed_params = {self.prefix + '/' + k.split('/')[-1] : v.detach().clone() for k,v in self.init_params.items()}
            self.guide = AutoDelta(self.model, init_loc_fn = mean_default_init_to_value(values = self.seed_params))

    def get_prefix(self):
        return ('NITE' if self.use_NITE_features else 'LITE') + '_' + self.gene

    def RP(self, weights, distances, d):
        return (weights * torch.pow(0.5, distances/(1e3 * d))).sum(-1)

    def model(self, 
        gene_expr, 
        softmax_denom,
        read_depth,
        upstream_weights,
        upstream_distances,
        downstream_weights,
        downstream_distances,
        promoter_weights,
        NITE_features):

        with scope(prefix = self.get_prefix()):

            with pyro.plate("spans", 3):
                a = pyro.sample("a", dist.HalfNormal(1.))

            with pyro.plate("upstream-downstream", 2):
                d = pyro.sample('distance', dist.LogNormal(np.log(15), 1.2))

            if self.use_NITE_features and hasattr(self, 'seed_params'):
                theta = self.seed_params[self.prefix + '/theta']
                theta.requires_grad = False
            else:
                theta = pyro.sample('theta', dist.Gamma(2., 0.5))
            
            gamma = pyro.sample('gamma', dist.LogNormal(0., 0.5))
            bias = pyro.sample('bias', dist.Normal(0, 5.))

            if self.use_NITE_features:
                with pyro.plate('NITE_coefs', NITE_features.shape[-1]):
                    a_NITE = pyro.sample('a_NITE', dist.Normal(0.,1.))

            with pyro.plate('data', len(upstream_weights)):

                f_Z = a[0] * self.RP(upstream_weights, upstream_distances, d[0])\
                    + a[1] * self.RP(downstream_weights, downstream_distances, d[1]) \
                    + a[2] * promoter_weights.sum(-1)

                if self.use_NITE_features:
                    f_Z = f_Z + torch.matmul(NITE_features, torch.unsqueeze(a_NITE, 0).T).reshape(-1)

                prediction = self.bn(f_Z.reshape((-1,1)).float()).reshape(-1)
                pyro.deterministic('unnormalized_prediction', prediction)
                independent_rate = (gamma * prediction + bias).exp()

                rate =  independent_rate/softmax_denom
                pyro.deterministic('prediction', rate)
                mu = read_depth.exp() * rate

                p = mu / (mu + theta)

                pyro.deterministic('prob_success', p)
                NB = dist.NegativeBinomial(total_count = theta, probs = p)
                pyro.sample('obs', NB, obs = gene_expr)


    def _t(self, X):
        return torch.tensor(X, requires_grad=False)

    @staticmethod
    def get_loss_fn():
        return TraceMeanField_ELBO().differentiable_loss

    def get_optimizer(self, params):
        #return torch.optim.LBFGS(params, lr=self.learning_rate, line_search_fn = 'strong_wolfe')
        return stochastic_LBFGS(params, lr = self.learning_rate, history_size = 5,
            line_search = 'Armijo')


    def get_loss_and_grads(self, optimizer, features):
        
        optimizer.zero_grad()

        loss = self.get_loss_fn()(self.model, self.guide, **features)
        loss.backward()

        grads = optimizer._gather_flat_grad()

        return loss, grads

    def armijo_step(self, optimizer, features, update_curvature = True):

        def closure():
            optimizer.zero_grad()
            loss = self.get_loss_fn()(self.model, self.guide, **features)
            return loss

        obj_loss, grad = self.get_loss_and_grads(optimizer, features)

        # compute initial gradient and objective
        p = optimizer.two_loop_recursion(-grad)
        p/=torch.norm(p)
    
        # perform line search step
        options = {'closure': closure, 'current_loss': obj_loss, 'interpolate': True}
        obj_loss, lr, _, _, _, _ = optimizer.step(p, grad, options=options)

        # compute gradient
        obj_loss.backward()
        grad = optimizer._gather_flat_grad()

        # curvature update
        if update_curvature:
            optimizer.curvature_update(grad, eps=0.2, damping=True)

        return obj_loss.detach().item()

    def fit(self, features):

        features = {k : self._t(v) for k, v in features.items()}

        self._get_weights()
        N = len(features['upstream_weights'])

        with warnings.catch_warnings():
            warnings.simplefilter("ignore")

            with poutine.trace(param_only=True) as param_capture:
                loss = self.get_loss_fn()(self.model, self.guide, **features)

            params = {site["value"].unconstrained() for site in param_capture.trace.nodes.values()}
            optimizer = self.get_optimizer(params)
            early_stopper = EarlyStopping(patience = 3, tolerance = 1e-4)
            update_curvature = False

            self.loss = []
            self.bn.train()
            for i in range(100):

                self.loss.append(
                    float(self.armijo_step(optimizer, features, update_curvature = update_curvature)/N)
                )
                update_curvature = not update_curvature

                if early_stopper(self.loss[-1]):
                    break

        self.was_fit = True
        self.posterior_map = self.guide()

        if self.use_NITE_features and hasattr(self, 'seed_params'):
            theta_name = self.prefix + '/theta'
            self.posterior_map[theta_name] = self.seed_params[theta_name]

        del optimizer
        del features
        del self.guide

        return self


    def get_posterior_sample(self, features, site):

        features = {k : self._t(v) for k, v in features.items()}
        self.bn.eval()

        guide = AutoDelta(self.model, init_loc_fn = init_to_value(values = self.posterior_map))
        guide_trace = poutine.trace(guide).get_trace(**features)
        #print(guide_trace)
        model_trace = poutine.trace(poutine.replay(self.model, guide_trace))\
            .get_trace(**features)

        return model_trace.nodes[self.prefix + '/' + site]['value']

    @property
    def prefix(self):
        return self.get_prefix()


    def predict(self, features):
        return self.to_numpy(self.get_posterior_sample(features, 'prediction'))[:, np.newaxis]


    def score(self, features):
        return self.get_logp(features).sum()


    def get_logp(self, features):

        features = {k : self._t(v) for k, v in features.items()}

        p = self.get_posterior_sample(features, 'prob_success')
        theta = self.posterior_map[self.prefix + '/theta']

        logp = dist.NegativeBinomial(total_count = theta, probs = p).log_prob(features['gene_expr'])
        return self.to_numpy(logp)[:, np.newaxis]

    @staticmethod
    def to_numpy(X):
        return X.clone().detach().cpu().numpy()

    def get_savename(self, prefix):
        return prefix + self.prefix + '.pth'

    def _get_save_data(self):
        return dict(bn = self.bn.state_dict(), guide = self.posterior_map)

    def _load_save_data(self, state):
        self._get_weights(loading = True)
        self.bn.load_state_dict(state['bn'])
        self.posterior_map = state['guide']

    def save(self, prefix):
        torch.save(self._get_save_data(), self.get_savename(prefix))

    def load(self, prefix):
        state = torch.load(self.get_savename(prefix))
        self._load_save_data(state)

    def get_normalized_params(self):
        d = {
            k[len(self.prefix) + 1:] : v.detach().cpu().numpy()
            for k, v in self.posterior_map.items()
        }
        d['bn_mean'] = self.to_numpy(self.bn.running_mean)
        d['bn_var'] = self.to_numpy(self.bn.running_var)
        d['bn_eps'] = self.bn.eps
        return d

    @staticmethod
    def _select_informative_samples(expression, n_bins = 20, n_samples = 1500, seed = 2556):
        '''
        Bin based on contribution to overall expression, then take stratified sample to get most informative cells.
        '''
        np.random.seed(seed)

        expression = np.ravel(expression)
        assert(np.all(expression >= 0))

        expression = np.log1p(expression)
        expression += np.mean(expression)

        sort_order = np.argsort(-expression)

        cummulative_counts = np.cumsum(expression[sort_order])
        counts_per_bin = expression.sum()/(n_bins - 1)
        
        samples_per_bin = n_samples//n_bins
        bin_num = cummulative_counts//counts_per_bin
        
        differential = 0
        informative_samples = []
        samples_taken = 0
        for _bin, _count in zip(*np.unique(bin_num, return_counts = True)):
            
            if _bin == n_bins - 1:
                take_samples = n_samples - samples_taken
            else:
                take_samples = samples_per_bin + differential

            if _count < take_samples:
                informative_samples.append(
                    sort_order[bin_num == _bin]
                )
                differential = take_samples - _count
                samples_taken += _count

            else:
                differential = 0
                samples_taken += take_samples
                informative_samples.append(
                    np.random.choice(sort_order[bin_num == _bin], size = take_samples, replace = False)
                )

        return np.concatenate(informative_samples)


    @staticmethod
    def _prob_ISD(hits_matrix,*, upstream_weights, downstream_weights, 
        promoter_weights, upstream_idx, promoter_idx, downstream_idx,
        upstream_distances, downstream_distances, read_depth, 
        softmax_denom, gene_expr, NITE_features, params, bn_eps):

        assert(isspmatrix(hits_matrix))
        assert(len(hits_matrix.shape) == 2)
        num_factors = hits_matrix.shape[0]

        def tile(x):
            x = np.expand_dims(x, -1)
            return np.tile(x, num_factors+1).transpose((0,2,1))

        def delete_regions(weights, region_mask):
            
            num_regions = len(region_mask)
            hits = 1 - hits_matrix[:, region_mask].toarray().astype(int) #1, factors, regions
            hits = np.vstack([np.ones((1, num_regions)), hits])
            hits = hits[np.newaxis, :, :].astype(int)

            return np.multiply(weights, hits)

        upstream_weights = delete_regions(tile(upstream_weights), upstream_idx) #cells, factors, regions
        promoter_weights = delete_regions(tile(promoter_weights), promoter_idx)
        downstream_weights = delete_regions(tile(downstream_weights), downstream_idx)

        read_depth = read_depth[:, np.newaxis]
        softmax_denom = softmax_denom[:, np.newaxis]

        upstream_distances = upstream_distances[np.newaxis, np.newaxis, :]
        downstream_distances = downstream_distances[np.newaxis,np.newaxis, :]
        expression = gene_expr[:, np.newaxis]

        def RP(weights, distances, d):
            return (weights * np.power(0.5, distances/(1e3 * d))).sum(-1)

        f_Z = params['a'][0] * RP(upstream_weights, upstream_distances, params['distance'][0]) \
        + params['a'][1] * RP(downstream_weights, downstream_distances, params['distance'][1]) \
        + params['a'][2] * promoter_weights.sum(-1) # cells, factors

        original_data = f_Z[:,0]
        sorted_first_col = np.sort(original_data).reshape(-1)
        quantiles = np.argsort(f_Z, axis = 0).argsort(0)

        f_Z = sorted_first_col[quantiles]
        f_Z[:,0] = original_data

        #f_Z = (f_Z - f_Z[:,0].mean(0,keepdims = True))/np.sqrt(f_Z[:, 0].var(0, keepdims = True) + bn_eps)
        f_Z = (f_Z - params['bn_mean'])/np.sqrt(params['bn_var'] + bn_eps)

        indep_rate = np.exp(params['gamma'] * f_Z + params['bias'])
        compositional_rate = indep_rate/softmax_denom

        mu = np.exp(read_depth) * compositional_rate

        p = mu / (mu + params['theta'])

        logp_data = nbinom(params['theta'], 1 - p).logpmf(expression)
        logp_summary = logp_data.sum(0)
        return logp_summary[0] - logp_summary[1:]#, f_Z, expression, logp_data


    def probabilistic_isd(self, features, hits_matrix, n_samples = 1500, n_bins = 20):
        
        np.random.seed(2556)
        N = len(features['gene_expr'])
        informative_samples = self._select_informative_samples(features['gene_expr'], 
            n_bins = n_bins, n_samples = n_samples)
        

        '''informative_samples = np.random.choice(
            N, size = 1500, replace = False,
        )'''
        
        for k in 'gene_expr,upstream_weights,downstream_weights,promoter_weights,softmax_denom,read_depth,NITE_features'.split(','):
            features[k] = features[k][informative_samples]

        samples_mask = np.zeros(N)
        samples_mask[informative_samples] = 1
        samples_mask = samples_mask.astype(bool)
        
        return self._prob_ISD(
            hits_matrix, **features, 
            params = self.get_normalized_params(), 
            bn_eps= self.bn.eps
        ), samples_mask<|MERGE_RESOLUTION|>--- conflicted
+++ resolved
@@ -380,13 +380,6 @@
             counts_layer=counts_layer,
         )
 
-<<<<<<< HEAD
-=======
-    @property
-    def prefix(self):
-        return 'LITE_'
-
->>>>>>> fc8f0e80
 class NITE_Model(BaseModel):
 
     use_NITE_features = True
