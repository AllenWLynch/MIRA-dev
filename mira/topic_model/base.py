--- conflicted
+++ resolved
@@ -510,17 +510,10 @@
         )
 
     def _recommend_batchsize(self, n_samples):
-<<<<<<< HEAD
-        if n_samples < 5000:
-            return 32
-        elif n_samples < 20000:
-            return 64
-=======
         if n_samples >= 5000 and n_samples <= 20000:
             return 64
         elif n_samples > 20000:
             return 128
->>>>>>> 84c7eedb
         else:
             return 128
 
