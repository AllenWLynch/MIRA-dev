--- conflicted
+++ resolved
@@ -126,11 +126,6 @@
         theta_loc, theta_scale = super().model()
         pyro.module("decoder", self.decoder)
 
-<<<<<<< HEAD
-        obs_weight = self._get_obs_weight()
-        
-=======
->>>>>>> 0a992729
         dispersion = pyro.param('dispersion', read_depth.new_ones(self.num_exog_features).to(self.device) * 5., constraint = constraints.positive)
         dispersion = dispersion.to(self.device)
 
@@ -144,7 +139,6 @@
 
                 read_scale = pyro.sample('read_depth', dist.LogNormal(torch.log(read_depth), 1.).to_event(1))
             
-<<<<<<< HEAD
             if not self.nb_parameterize_logspace:
                 mu = torch.multiply(read_scale, expr_rate)
                 probs = mu/(mu + dispersion)
@@ -152,12 +146,6 @@
             else:
                 logits = (read_scale * expr_rate).log() - (dispersion).log()
                 X = pyro.sample('obs', dist.NegativeBinomial(total_count = dispersion, logits = logits).to_event(1), obs = exog_features)
-=======
-            X = pyro.sample('obs', 
-                dist.NegativeBinomial(total_count = dispersion, logits = logits).to_event(1), 
-                obs = exog_features
-            )
->>>>>>> 0a992729
 
 
     @scope(prefix= 'rna')
