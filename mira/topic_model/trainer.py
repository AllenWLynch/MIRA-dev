import numpy as np
from sklearn.model_selection import KFold
from functools import partial
import optuna
import logging
import mira.adata_interface.core as adi
import mira.adata_interface.topic_model as tmi
from optuna.trial import TrialState as ts
import joblib
logger = logging.getLogger(__name__)
logger.setLevel(logging.WARN)  # Setup the root logger.
optuna.logging.set_verbosity(optuna.logging.WARN)
from mira.topic_model.base import logger as baselogger
from mira.adata_interface.topic_model import logger as interfacelogger


class DisableLogger:
    def __init__(self, logger):
        self.logger = logger
        self.level = logger.level

    def __enter__(self):
        self.logger.setLevel(logging.CRITICAL)

    def __exit__(self, exit_type, exit_value, exit_traceback):
        self.logger.setLevel(self.level)


def _print_study(study, trial):

    if study is None:
        raise ValueError('Cannot print study before running any trials.')

    def get_trial_desc(trial):

        if trial.state == ts.COMPLETE:
            return 'Trial #{:<3} | completed, score: {:.4e} | params: {}'.format(str(trial.number), trial.values[-1], str(trial.user_attrs['trial_params']))
        elif trial.state == ts.PRUNED:
            return 'Trial #{:<3} | pruned at step: {:<12} | params: {}'.format(str(trial.number), str(trial.user_attrs['batches_trained']), str(trial.user_attrs['trial_params']))
        elif trial.state == ts.FAIL:
            return 'Trial #{:<3} | ERROR                        | params: {}'\
                .format(str(trial.number), str(trial.user_attrs['trial_params']))

    if NOTEBOOK_MODE:
        clear_output(wait=True)
    else:
        print('------------------------------------------------------')

    try:
        print('Trials finished: {} | Best trial: {} | Best score: {:.4e}\nPress ctrl+C,ctrl+C or esc,I+I,I+I in Jupyter notebook to stop early.'.format(
        str(len(study.trials)),
        str(study.best_trial.number),
        study.best_value
    ), end = '\n\n')
    except ValueError:
        print('Trials finished {}'.format(str(len(study.trials))), end = '\n\n')        

    print('Modules | Trials (number is #folds tested)', end = '')

    study_results = sorted([
        (trial_.user_attrs['trial_params']['num_topics'], trial_.user_attrs['batches_trained'], trial_.number)
        for trial_ in study.trials
    ], key = lambda x : x[0])

    current_num_modules = 0
    for trial_result in study_results:

        if trial_result[0] > current_num_modules:
            current_num_modules = trial_result[0]
            print('\n{:>7} | '.format(str(current_num_modules)), end = '')

        print(str(trial_result[1]), end = ' ')
        #print(trial_result[1], ('*' trial_result[2] == study.best_trial.number else ''), end = '')
    
    print('', end = '\n\n')
    print('Trial Information:')
    for trial in study.trials:
        print(get_trial_desc(trial))

    print('\n')

def print_study(study):
    _print_study(study, None)

try:
    from IPython.display import clear_output
    clear_output(wait=True)
    NOTEBOOK_MODE = True
except ImportError:
    NOTEBOOK_MODE = False

class TopicModelTuner:
    '''
    Tune hyperparameters of the MIRA topic model using iterative Bayesian optimization.
    First, the optimization engine suggests a hyperparameter combination. The model
    is then trained with those parameters for 5 folds of cross validation (default option)
    to compute the performance of that model. If the parameter combination does not 
    meet the performance of previously-trained combinations, the trial is terminated early. 

    Depending on the size of your dataset, you may change the pruning and cross validation
    schemes to reduce training time. 

    The tuner returns an ``study`` object from the package `Optuna <https://optuna.readthedocs.io/en/stable/reference/generated/optuna.study.Study.html#optuna.study.Study>`_.
    The study may be reloaded to resume optimization later, or printed to review results.

    After tuning, the best models compete to minimize loss on a held-out set of cells.
    The winning model is returned as the final model of the dataset.

    Examples
    --------

    .. code-block:: python

        >>> tuner = mira.topics.TopicModelTuner(
                    topic_model,
                    save_name = 'study.pkl',
                )
        >>> tuner.train_test_split(data)
        >>> tuner.tune(data)
        >>> tuner.select_best_model(data)

    '''

    @classmethod
    def load_study(cls, filename):
        '''
        Load study from file.

        Parameters
        ----------
        filename : str
            Path to optuna.study.Study saved to disk.

        Returns
        -------
        study : optuna.study.Study

        '''
        return joblib.load(filename)

    def __init__(self,
        topic_model,
        save_name = None,
        test_column = None,
        min_topics = 5, max_topics = 55,
        min_epochs = 20, max_epochs = 40,
        min_dropout = 0.01, max_dropout = 0.15,
        batch_sizes = [32,64,128],
        cv = 5, iters = 64,
        study = None,
        seed = 2556,
        pruner = 'halving',
        sampler = 'tpe',
    ):
        '''

        Parameters
        ----------
        topic_model : mira.topics.ExpressionTopicModel or mira.topics.AccessibilityTopicModel
            Topic model to tune. The provided model should have columns specified
            to retrieve endogenous and exogenous features, and should have the learning
            rate configued by ``get_learning_rate_bounds``.
        save_name : str, default = None
            Filename under which to save tuning results. After each iteration, the ``study``
            object will be saved here.
        test_column : str, default = 'test_set'
            Column of anndata.obs marking cells held out for validation set. 
        min_topics : int, default = 5
            Minimum number of topics to try. Useful if approximate number of topics is known
            ahead of time.
        max_topics : int, default = 55
        min_dropout : float > 0, default = 0.01
            Minimum encoder dropout
        max_dropout : float>0, default = 0.15
        batch_sizes : list[int], default = [32,64,128]
            Batch sizes to try. Higher batch sizes (e.g. 256) increase training speed, 
            but seem to drastically reduce model quality.
        cv : int > 1 or subclass of ``sklearn.model_selection.BaseCrossValidator``
            If provided int, each trial is run for this many folds of cross validation.
            If provided sklearn CV object, this will be used instead of K-fold cross validation.
        iters : int > 1, default = 64
            Number of trials to run.
        study : None or `optuna.study.Study`
            If None, begin a new hyperparameter optimization routine. If given a study, 
            resume that study. If study is provided, `save_name` need not be set.
        seed : int > 0, default = 2556
            Random seed for K-fold cross validator and optuna optimizer.
        pruner : "halving", "median", or optuna.pruner.BasePruner, default = "halving"
            If "halving", use SuccessiveHalving Bandit pruner. Works best with default
            five folds of cross validation. If "median", use median pruner. Else pass
            any object inheriting from optuna.runer.BasePruner
        sampler : None or optuna.pruner.BaseSampler, default = None
            If None, uses MIRA's default choice of the TPE sampler.

        Returns
        -------
        study : optuna.study.Study

        Raises
        ------
        ValueError : If study not provided and `save_name` not set.

        Examples
        --------
        Using default parameters:

        .. code-block::

            >>> tuner = mira.topics.TopicModelTuner(
            ...     topic_model,
            ...     save_name = 'study.pkl',
            ... )

        For large datasets, it may be useful to skip cross validation since the
        variance of the estimate of model performance should be lower. It may also
        be appropriate to limit the model to larger batch sizes.

        .. code-block::
        
            >>> tuner = mira.topics.TopicModelTuner(
            ...    topic_model,
            ...    save_name = 'study.pkl',
            ...    cv = sklearn.model_selection.ShuffleSplit(n_splits = 1, train_size = 0.8),
            ...    batch_sizes = [64,128],
            ... )

        '''
        self.model = topic_model
        self.test_column = test_column or 'test_set'
        self.min_topics, self.max_topics = min_topics, max_topics
        self.min_epochs, self.max_epochs = min_epochs, max_epochs
        self.min_dropout, self.max_dropout = min_dropout, max_dropout
        self.batch_sizes = batch_sizes
        self.cv = cv
        self.iters = iters
        self.study = study
        self.seed = seed
        self.save_name = save_name
        self.pruner = pruner
        self.sampler = sampler

        if not study is None:
            assert(not study.study_name is None), 'Provided studies must have names.'
        elif study is None and save_name is None:
            raise ValueError('Must provide a "save_name" to start a new study.')
        
        self.study = study


    @adi.wraps_modelfunc(adi.fetch_adata_shape, tmi.add_test_column, ['shape'])
    def train_test_split(self, train_size = 0.8, *, shape):
        '''
        Randomly assigns cells to training and test sets given by proption `train_size`.
        Test set cells will not be used in hyperparameter optimization, and are
        reserved for validation and selection of the top-performing model.

        Parameters
        ----------
        adata : anndata.AnnData
            AnnData of expression or accessibility data
        train_size : float between 0 and 1, default = 0.8
            Proportion of cells to use for training set.

        Returns
        -------
        adata : anndata.AnnData
            `.obs['test_set']` : np.ndarray[boolean] of shape (n_cells,)
                Boolean variable, whether cell is in test set.

        '''

        assert(isinstance(train_size, float) and train_size > 0 and train_size < 1)
        num_samples = shape[0]
        assert(num_samples > 0), 'Adata must have length > 0.'
        np.random.seed(self.seed)
        return self.test_column, np.random.rand(num_samples) > train_size

    @staticmethod
    def _trial(
            trial,
            prune_penalty = 0.01,*,
            model, data, cv, batch_sizes,
            min_topics, max_topics,
            min_dropout, max_dropout,
            min_epochs, max_epochs,
        ):
        params = dict(
            num_topics = trial.suggest_int('num_topics', min_topics, max_topics, log=True),
            batch_size = trial.suggest_categorical('batch_size', batch_sizes),
            encoder_dropout = trial.suggest_float('encoder_dropout', min_dropout, max_dropout),
            num_epochs = trial.suggest_int('num_epochs', min_epochs, max_epochs, log = True),
            beta = trial.suggest_float('beta', 0.90, 0.99, log = True),
            seed = np.random.randint(0, 2**32 - 1),
        )

        model.set_params(**params)

        trial.set_user_attr('trial_params', params)
        trial.set_user_attr('completed', False)
        trial.set_user_attr('batches_trained', 0)
        cv_scores = []

        num_splits = cv.get_n_splits(data)
        cv_scores = []

        num_updates = num_splits * params['num_epochs']
        print('Evaluating: ' + str(params))
        for step, (train_idx, test_idx) in enumerate(cv.split(data)):

            train_counts, test_counts = data[train_idx], data[test_idx]
            
            for epoch, loss in model._internal_fit(train_counts):
                num_hashtags = int(10 * epoch/params['num_epochs'])
                print('\rProgress: ' + '|##########'*step + '|' + '#'*num_hashtags + ' '*(10-num_hashtags) + '|' + '          |'*(num_splits-step-1),
                    end = '')

            cv_scores.append(
                model.score(test_counts)
            )

            if step == 0:
                trial.report(1.0, 0)

            trial.report(np.mean(cv_scores) + (prune_penalty * 0.5**step), step+1)
                
            if trial.should_prune() and step + 1 < num_splits:
                trial.set_user_attr('batches_trained', step+1)
                raise optuna.TrialPruned()

        trial.set_user_attr('batches_trained', step+1)
        trial.set_user_attr('completed', True)
        trial_score = np.mean(cv_scores)

        return trial_score

    @staticmethod
    def _save_study(study, trial):
        joblib.dump(study, study.study_name)

    def save(self):
        '''
        Save study to `study_name`.

        Parameters
        ----------
        None
        '''
        self._save_study(self.study, None)

    def print(self):
        '''
        Print study results from tuning to screen. Useful to see results of 
        tuning when reloading study.
        '''
        _print_study(self.study, None)

    def _get_pruner(self):
        if self.pruner == 'halving':
            return optuna.pruners.SuccessiveHalvingPruner(
                        min_resource=1.0, 
                        bootstrap_count=0, 
                        reduction_factor=3)
        elif self.pruner == 'median':
            return optuna.pruners.MedianPruner(
                n_startup_trials=3,
                n_warmup_steps=0,
            )
        elif issubclass(self.pruner, optuna.pruners.BasePruner):
            return self.pruner
        else:
            raise ValueError('Pruner {} is not an option'.format(str(self.pruner)))


    def get_tuner(self):
        if issubclass(self.sampler, optuna.samplers.BaseSampler):
            return self.sampler
        elif self.sampler == 'tpe':
            return optuna.samplers.TPESampler(
                seed = self.seed
            )
        else:
            raise ValueError('Sampler {} is not an option'.format(str(self.sampler)))


    @adi.wraps_modelfunc(tmi.fetch_split_train_test, 
        fill_kwargs = ['all_data', 'train_data', 'test_data'])
    def tune(self,*, all_data, train_data, test_data):
        '''
        Run Bayesian optimization scheme for topic model hyperparameters. 

        Parameters
        ----------
        adata : anndata.AnnData
            Anndata of expression or accessibility data.
            Cells must be labeled with test or train set membership using
            `tuner.train_test_split`.
        
        Returns
        -------
        study : optuna.study.Study
            Study object summarizing results of tuning iterations.

        '''
        
        '''error_file = logging.FileHandler(self.logfile, mode="a")
        logger.addHandler(error_file)
        optuna.logging.enable_propagation()  # Propagate logs to the root logger.
        optuna.logging.disable_default_handler()  # Stop showing logs in sys.stderr.'''

        if self.study is None:
            self.study = optuna.create_study(
                direction = 'minimize',
<<<<<<< HEAD
                pruner = self._get_pruner(),
=======
                pruner = self.get_pruner(),
                sample = self.get_tuner(),
>>>>>>> dfcfd50a
                study_name = self.save_name,
            )

        if isinstance(self.cv, int):
            self.cv = KFold(self.cv, random_state = self.seed, shuffle= True)
        
        trial_func = partial(
            self._trial, 
            model = self.model, data = train_data,
            cv = self.cv, batch_sizes = self.batch_sizes,
            min_dropout = self.min_dropout, max_dropout = self.max_dropout,
            min_epochs = self.min_epochs, max_epochs = self.max_epochs,
            min_topics = self.min_topics, max_topics = self.max_topics,
        )

        with DisableLogger(baselogger), DisableLogger(interfacelogger):

            try:
                self.study.optimize(trial_func, n_trials = self.iters, callbacks = [_print_study, self._save_study],
                catch = (RuntimeError,ValueError),)
            except KeyboardInterrupt:
                pass

        self.print()
        self._save_study(self.study, None)
        #finally:
        #    error_file.close()
        
        return self.study


    def get_tuning_results(self):
        '''
        Returns results from each tuning trail.
        '''

        try:
            self.study
        except AttributeError:
            raise Exception('User must run "tune_hyperparameters" before running this function')

        return self.study.trials


    def get_best_trials(self, top_n_trials = 5):
        '''
        Return results from best-performing tuning trials.

        Parameters
        ----------
        top_n_trials : int > 0, default = 5

        Returns
        -------
        top_trials : list
        '''
        
        assert(isinstance(top_n_trials, int) and top_n_trials > 0)
        try:
            self.study
        except AttributeError:
            raise Exception('User must run "tune_hyperparameters" before running this function')
        
        def score_trial(trial):
            if trial.user_attrs['completed']:
                try:
                    return trial.values[-1]
                except (TypeError, AttributeError):
                    pass

            return np.inf

        sorted_trials = sorted(self.study.trials, key = score_trial)

        return sorted_trials[:top_n_trials]

    def get_best_params(self, top_n_trials = 5):
        '''
        Return hyperparameters from best-performing tuning trials.

        Parameters
        ----------
        top_n_trials : int > 0, default = 5

        Returns
        -------
        top_parameters : list[dict]
            of format [{parameter combination 1}, ..., {parameter combination N}]
        '''

        return [trial.user_attrs['trial_params'] for trial in self.get_best_trials(top_n_trials)]


    @adi.wraps_modelfunc(tmi.fetch_split_train_test, adi.return_output, ['all_data', 'train_data', 'test_data'])
    def select_best_model(self, top_n_trials = 5, *,all_data, train_data, test_data):
        '''
        Retrain best parameter combinations on all training data, then 
        compare validation data performance. Best-performing model on test set 
        returned as "official" topic model representation of dataset.

        Parameters
        ----------
        adata : anndata.AnnData
            Anndata of expression or accessibility data.
            Cells must be labeled with test or train set membership using
            `tuner.train_test_split`.
        top_n_trials : int > 0, default = 5
            Number of top parameter combinations to test on validation data.

        Returns
        -------
        best_model : sublcass of mira.topic_model.BaseModel
            Best-performing model chosen using validation set.
            
        '''

        scores = []
        best_params = self.get_best_params(top_n_trials)
        for params in best_params:
            logging.info('Training model with parameters: ' + str(params))
            try:
                scores.append(self.model.set_params(**params).fit(train_data).score(test_data))
                logging.info('Score: {:.5e}'.format(scores[-1]))
            except (RuntimeError, ValueError) as err:
                logging.error('Error occured while training, skipping model.')
                scores.append(np.inf)

        final_choice = best_params[np.argmin(scores)]
        logging.info('Set parameters to best combination: ' + str(final_choice))
        self.model.set_params(**final_choice)
        
        logging.info('Training model with all data.')
        self.model.fit(all_data)

        return self.model<|MERGE_RESOLUTION|>--- conflicted
+++ resolved
@@ -410,12 +410,8 @@
         if self.study is None:
             self.study = optuna.create_study(
                 direction = 'minimize',
-<<<<<<< HEAD
-                pruner = self._get_pruner(),
-=======
                 pruner = self.get_pruner(),
                 sample = self.get_tuner(),
->>>>>>> dfcfd50a
                 study_name = self.save_name,
             )
 
