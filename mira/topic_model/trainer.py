--- conflicted
+++ resolved
@@ -1,6 +1,6 @@
 
 import numpy as np
-from sklearn.model_selection import KFold, BaseCrossValidator
+from sklearn.model_selection import KFold
 from functools import partial
 import os
 import optuna
@@ -147,12 +147,7 @@
 
     def __init__(self,
         topic_model,
-<<<<<<< HEAD
-        save_name = None,
-        test_column = 'test_set',
-=======
         test_column = None,
->>>>>>> ba5d788b
         min_topics = 5, max_topics = 55,
         min_epochs = 20, max_epochs = 40,
         min_dropout = 0.01, max_dropout = 0.15,
@@ -620,18 +615,10 @@
         except AttributeError:
             raise Exception('User must run "tune_hyperparameters" before running this function')
         
-<<<<<<< HEAD
-        
         valid_trials = [
           trial for trial in self.study.trials if trial.state == ts.COMPLETE
         ]
-
-=======
-        valid_trials = [
-          trial for trial in self.study.trials if trial.state == ts.COMPLETE
-        ]
-        
->>>>>>> ba5d788b
+        
         sorted_trials = sorted(valid_trials, key = lambda trial : trial.values[-1])
 
         return sorted_trials[:top_n_trials]
