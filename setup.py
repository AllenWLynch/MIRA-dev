from setuptools import setup
from setuptools import find_packages
<<<<<<< HEAD
from mira import info
=======
import configparser
import os

configpath = os.path.join(os.path.dirname(__file__), 'mira', 'config.ini')

print(configpath)
config = configparser.ConfigParser()
config.read(configpath)

#print(info, info.sections)
info = config['MIRA']
>>>>>>> 01a51d83

long_text='''
**MIRA (Probabilistic Multimodal Models for Integrated Regulatory Analysis)** is a comprehensive methodology that systematically contrasts single cell transcription and accessibility to infer the regulatory circuitry driving cells along developmental trajectories. 

MIRA leverages joint topic modeling of cell states and regulatory potential modeling at individual gene loci to:
- jointly represent cell states in an efficient and interpretable latent space
- infer high fidelity lineage trees
- determine key regulators of fate decisions at branch points
- expose the variable influence of local accessibility on transcription at distinct loci

See [our manuscript]({bioarxiv}) for details. View code at the [MIRA github repository]({github}).

## Getting Started

MIRA takes count matrices of transcripts and accessible regions measured by single cell multimodal RNA-seq and ATAC-seq from any platform as input data. MIRA output integrates with AnnData data structure for interoperability with Scanpy. The initial model training is faster with GPU hardware but can be accomplished with CPU computation.

Please refer to [our tutorial]({tutorial}) for an overview of analyses that can be achieved with MIRA using an example 10x Multiome embryonic brain dataset.


## System Requirements

<<<<<<< HEAD
{requirements}
=======
* Linux or MacOS
* Python >=3.5, <3.8
* (optional) CUDA-enabled GPU
>>>>>>> 01a51d83

## Install

MIRA can be installed from either [PyPI]({pypi_site}) or [conda-forge]({conda_site}):

<pre>
{pypi_install}
</pre>
or
<pre>
{conda_install}
</pre>

Installation will usually take about a minute.

Please note, currently MIRA may only be installed on Python < 3.8 due to some dependencies' requirements. We are working to make it accessible on newer Python versions. To set up an a new analysis, it is recommended to start with a fresh environment:

<pre>
conda create --name mira-env -c conda-forge -c liulab-dfci -c bioconda mira-multiome scanpy jupyter leidenalg
conda activate mira-env
python -m ipykernel install --user --name mira-env
</pre>

To use the environment in a jupyter notebook, start the notebook server, then go to Kernel > Change kernel > mira-env.


## Dependencies

{dependencies}

See [environment.yaml]({github}/blob/main/environment.yaml) for versioning details.
<<<<<<< HEAD
'''.format(**info.__dict__)


setup(name='mira-multiome',
      version=info.version,
      description='Single-cell multiomics data analysis package',
      long_description=long_text,
      long_description_content_type="text/markdown",
      url = info.github,
=======
'''.format(**info)


setup(name='mira-multiome',
      version=info['version'],
      description='Single-cell multiomics data analysis package',
      long_description=long_text,
      long_description_content_type="text/markdown",
      url = info['github'],
>>>>>>> 01a51d83
      author='Allen W Lynch',
      author_email='alynch@ds.dfci.harvard.edu',
      license='MIT',
      classifiers=[
        "License :: OSI Approved :: MIT License",
        "Programming Language :: Python :: 3",
        "Programming Language :: Python :: 3.7",
      ],
      packages=find_packages(),
      install_requires = [
        'torch>=1.8.0,<2',
        'tqdm',
        'MOODS-python>=1.9.4.1',
        'pyfaidx>=0.5,<1',
        'matplotlib>=3.4,<4',
        'lisa2>=2.2.5,<2.3',
        'requests>=2,<3',
        'pyro-ppl>=1.5.2,<2',
        'networkx>=2.3,<3',
        'numpy>=1.19.0,<2',
        'scipy>=1.5,<2',
        'optuna>=2.8,<3',
        'anndata>=0.7.6,<1',
      ],
      include_package_data = True,
      zip_safe=True)<|MERGE_RESOLUTION|>--- conflicted
+++ resolved
@@ -1,8 +1,5 @@
 from setuptools import setup
 from setuptools import find_packages
-<<<<<<< HEAD
-from mira import info
-=======
 import configparser
 import os
 
@@ -14,7 +11,6 @@
 
 #print(info, info.sections)
 info = config['MIRA']
->>>>>>> 01a51d83
 
 long_text='''
 **MIRA (Probabilistic Multimodal Models for Integrated Regulatory Analysis)** is a comprehensive methodology that systematically contrasts single cell transcription and accessibility to infer the regulatory circuitry driving cells along developmental trajectories. 
@@ -36,13 +32,9 @@
 
 ## System Requirements
 
-<<<<<<< HEAD
-{requirements}
-=======
 * Linux or MacOS
 * Python >=3.5, <3.8
 * (optional) CUDA-enabled GPU
->>>>>>> 01a51d83
 
 ## Install
 
@@ -74,17 +66,6 @@
 {dependencies}
 
 See [environment.yaml]({github}/blob/main/environment.yaml) for versioning details.
-<<<<<<< HEAD
-'''.format(**info.__dict__)
-
-
-setup(name='mira-multiome',
-      version=info.version,
-      description='Single-cell multiomics data analysis package',
-      long_description=long_text,
-      long_description_content_type="text/markdown",
-      url = info.github,
-=======
 '''.format(**info)
 
 
@@ -94,7 +75,6 @@
       long_description=long_text,
       long_description_content_type="text/markdown",
       url = info['github'],
->>>>>>> 01a51d83
       author='Allen W Lynch',
       author_email='alynch@ds.dfci.harvard.edu',
       license='MIT',
